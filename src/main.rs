--- conflicted
+++ resolved
@@ -155,18 +155,14 @@
 
     let prefix = options.flag_prefix.as_ref().map(|s| &s[..]);
     let vers = options.flag_vers.as_ref().map(|s| &s[..]);
-<<<<<<< HEAD
-    if options.arg_crate.is_empty() {
-        println!("zut {:?}", options.arg_crate);
-=======
     if !options.arg_crate.is_empty() {
->>>>>>> bc182c2c
-        for item in options.arg_crate.iter() {
-            println!("what {:?}", item);
-            cargo_clone::ops::clone(Some(&item[..]), &source_id, prefix, vers, config)?;
+        for item in options.arg_crate.into_iter() {
+            if options.flag_reverse == Some(true) {
+                cargo_clone::ops::clone_reverse_deps(&item, &source_id, prefix, vers, config)?;
+            } else {
+                cargo_clone::ops::clone(Some(&item), &source_id, prefix, vers, config)?;
+            }
         }
-    } else if options.flag_reverse == Some(true) {
-        cargo_clone::ops::clone_reverse_deps(&options.arg_crate[0]).unwrap();
     } else {
         cargo_clone::ops::clone(None, &source_id, prefix, vers, config)?;
     }
